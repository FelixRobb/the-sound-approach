{
  "name": "the-sound-approach",
  "version": "1.0.0",
  "main": "index.ts",
  "scripts": {
    "start": "expo start",
    "android": "expo start --android",
    "ios": "expo start --ios",
    "web": "expo start --web",
<<<<<<< HEAD
    "lint": "eslint . --ext .js,.jsx,.ts,.tsx"
=======
    "lint": "eslint . --ext .js,.jsx,.ts,.tsx",
    "lint:fix": "eslint . --ext .js,.jsx,.ts,.tsx --fix",
    "format": "prettier --write \"**/*.{js,jsx,ts,tsx,json,md}\""
>>>>>>> a4058428
  },
  "dependencies": {
    "@react-native-async-storage/async-storage": "1.23.1",
    "@react-native-community/netinfo": "11.4.1",
    "@react-native-community/slider": "4.5.5",
    "@react-navigation/bottom-tabs": "^7.3.10",
    "@react-navigation/native": "^7.1.6",
    "@react-navigation/native-stack": "^7.3.10",
    "@supabase/supabase-js": "^2.49.4",
    "@tanstack/react-query": "^5.74.4",
    "eas-cli": "^16.3.2",
    "expo": "~52.0.46",
    "expo-av": "~15.0.2",
    "expo-blur": "^14.0.3",
    "expo-file-system": "~18.0.12",
    "expo-linear-gradient": "^14.0.2",
    "expo-secure-store": "~14.0.1",
    "expo-sqlite": "~15.1.4",
    "expo-status-bar": "~2.0.1",
    "react": "18.3.1",
    "react-native": "0.76.9",
    "react-native-get-random-values": "^1.11.0",
    "react-native-mmkv": "^3.2.0",
    "react-native-paper": "^5.13.3",
    "react-native-reanimated": "~3.16.1",
    "react-native-safe-area-context": "4.12.0",
    "react-native-screens": "~4.4.0",
    "react-native-url-polyfill": "^2.0.0",
    "react-native-vector-icons": "^10.2.0"
  },
  "devDependencies": {
    "@babel/core": "^7.25.2",
    "@react-native-community/cli": "latest",
    "@types/react": "~18.3.12",
    "@types/react-native-vector-icons": "^6.4.18",
<<<<<<< HEAD
    "@typescript-eslint/eslint-plugin": "^8.31.1",
    "@typescript-eslint/parser": "^8.31.1",
    "eslint": "^8.57.1",
    "eslint-config-prettier": "^10.1.2",
    "eslint-plugin-react": "^7.37.5",
    "eslint-plugin-react-hooks": "^5.2.0",
    "eslint-plugin-react-native": "^5.0.0",
=======
    "@types/uuid": "^10.0.0",
    "@typescript-eslint/eslint-plugin": "^6.21.0",
    "@typescript-eslint/parser": "^6.21.0",
    "eslint": "^8.57.1",
    "eslint-config-prettier": "^9.1.0",
    "eslint-config-universe": "^12.1.0",
    "eslint-plugin-import": "^2.31.0",
    "eslint-plugin-prettier": "^5.4.0",
    "eslint-plugin-react": "^7.37.5",
    "eslint-plugin-react-hooks": "^4.6.2",
    "eslint-plugin-react-native": "^4.1.0",
>>>>>>> a4058428
    "expo-module-scripts": "^4.0.5",
    "prettier": "^3.5.3",
    "react-native-dotenv": "^3.4.11",
    "typescript": "^5.3.3"
  },
  "private": true,
  "expo": {
    "doctor": {
      "reactNativeDirectoryCheck": {
        "listUnknownPackages": false
      }
    }
  }
}<|MERGE_RESOLUTION|>--- conflicted
+++ resolved
@@ -7,13 +7,9 @@
     "android": "expo start --android",
     "ios": "expo start --ios",
     "web": "expo start --web",
-<<<<<<< HEAD
-    "lint": "eslint . --ext .js,.jsx,.ts,.tsx"
-=======
     "lint": "eslint . --ext .js,.jsx,.ts,.tsx",
     "lint:fix": "eslint . --ext .js,.jsx,.ts,.tsx --fix",
     "format": "prettier --write \"**/*.{js,jsx,ts,tsx,json,md}\""
->>>>>>> a4058428
   },
   "dependencies": {
     "@react-native-async-storage/async-storage": "1.23.1",
@@ -49,15 +45,6 @@
     "@react-native-community/cli": "latest",
     "@types/react": "~18.3.12",
     "@types/react-native-vector-icons": "^6.4.18",
-<<<<<<< HEAD
-    "@typescript-eslint/eslint-plugin": "^8.31.1",
-    "@typescript-eslint/parser": "^8.31.1",
-    "eslint": "^8.57.1",
-    "eslint-config-prettier": "^10.1.2",
-    "eslint-plugin-react": "^7.37.5",
-    "eslint-plugin-react-hooks": "^5.2.0",
-    "eslint-plugin-react-native": "^5.0.0",
-=======
     "@types/uuid": "^10.0.0",
     "@typescript-eslint/eslint-plugin": "^6.21.0",
     "@typescript-eslint/parser": "^6.21.0",
@@ -69,7 +56,6 @@
     "eslint-plugin-react": "^7.37.5",
     "eslint-plugin-react-hooks": "^4.6.2",
     "eslint-plugin-react-native": "^4.1.0",
->>>>>>> a4058428
     "expo-module-scripts": "^4.0.5",
     "prettier": "^3.5.3",
     "react-native-dotenv": "^3.4.11",
