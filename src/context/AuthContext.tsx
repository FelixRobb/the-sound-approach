// src/context/AuthContext.tsx
"use client";

import * as SecureStore from "expo-secure-store";
import type React from "react";
import { createContext, useReducer, useEffect } from "react";

import { supabase } from "../lib/supabase";

// Define types
type User = {
  id: string;
  email: string;
};

type AuthState = {
  isLoading: boolean;
  isSignout: boolean;
  userToken: string | null;
  user: User | null;
  error: string | null;
};

type AuthAction =
  | { type: "RESTORE_TOKEN"; token: string | null; user: User | null }
  | { type: "SIGN_IN"; token: string; user: User }
  | { type: "SIGN_OUT" }
  | { type: "AUTH_ERROR"; error: string };

type AuthContextType = {
  state: AuthState;
  signIn: (email: string, password: string) => Promise<void>;
  signUp: (email: string, password: string, bookCode: string) => Promise<void>;
  signOut: () => Promise<void>;
  clearError: () => void;
};

// Initial state
const initialState: AuthState = {
  isLoading: true,
  isSignout: false,
  userToken: null,
  user: null,
  error: null,
};

// Create context
export const AuthContext = createContext<AuthContextType>({
  state: initialState,
  signIn: async () => {},
  signUp: async () => {},
  signOut: async () => {},
  clearError: () => {},
});

// Reducer function
const authReducer = (state: AuthState, action: AuthAction): AuthState => {
  switch (action.type) {
    case "RESTORE_TOKEN":
      return {
        ...state,
        userToken: action.token,
        user: action.user,
        isLoading: false,
      };
    case "SIGN_IN":
      return {
        ...state,
        isSignout: false,
        userToken: action.token,
        user: action.user,
        error: null,
      };
    case "SIGN_OUT":
      return {
        ...state,
        isSignout: true,
        userToken: null,
        user: null,
      };
    case "AUTH_ERROR":
      return {
        ...state,
        error: action.error,
      };
    default:
      return state;
  }
};

// Provider component
export const AuthProvider: React.FC<{ children: React.ReactNode }> = ({ children }) => {
  const [state, dispatch] = useReducer(authReducer, initialState);

  // Effect to check for stored token on app start
  useEffect(() => {
    const bootstrapAsync = async () => {
      let userToken = null;
      let user = null;

      try {
        // Fetch the token from storage
        userToken = await SecureStore.getItemAsync("userToken");
        const userString = await SecureStore.getItemAsync("user");

        if (userString) {
          user = JSON.parse(userString);
        }

        // Validate the token with Supabase
        if (userToken) {
          const { error } = await supabase.auth.getUser(userToken);

          if (error) {
            // Token is invalid or expired
            await SecureStore.deleteItemAsync("userToken");
            await SecureStore.deleteItemAsync("user");
            userToken = null;
            user = null;
          }
        }
      } catch (e) {
        console.error("Failed to restore authentication state:", e);
      }

      // After restoring token, update state
      dispatch({ type: "RESTORE_TOKEN", token: userToken, user });
    };

    bootstrapAsync();
  }, []);

  // Auth actions
  const authActions = {
    signIn: async (email: string, password: string) => {
      try {
        const { data, error } = await supabase.auth.signInWithPassword({
          email,
          password,
        });

        if (error) {
          dispatch({ type: "AUTH_ERROR", error: error.message });
          return;
        }

        if (data?.user && data?.session) {
          // Store the session
          await SecureStore.setItemAsync("userToken", data.session.access_token);
          await SecureStore.setItemAsync("user", JSON.stringify(data.user));

          dispatch({
            type: "SIGN_IN",
            token: data.session.access_token,
            user: {
              id: data.user.id,
              email: data.user.email || "",
            },
          });
        }
<<<<<<< HEAD
      } catch {
        dispatch({ type: "AUTH_ERROR", error: "An unexpected error occurred" })
=======
      } catch (e) {
        dispatch({ type: "AUTH_ERROR", error: "An unexpected error occurred" });
>>>>>>> a4058428
      }
    },
    signUp: async (email: string, password: string, bookCode: string) => {
      try {
        // First validate the book code
        const { data: bookCodeData, error: bookCodeError } = await supabase
          .from("book_codes")
          .select("*")
          .eq("code", bookCode)
          .single();

        if (bookCodeError || !bookCodeData) {
          dispatch({ type: "AUTH_ERROR", error: "Invalid book code" });
          return;
        }

        if (bookCodeData.activations_used >= bookCodeData.max_activations) {
          dispatch({
            type: "AUTH_ERROR",
            error: "This book code has reached its maximum number of activations",
          });
          return;
        }

        // Then sign up with email and password
        const { data, error } = await supabase.auth.signUp({
          email,
          password,
          options: {
            data: {
              book_code: bookCode,
            },
          },
        });

        if (error) {
          dispatch({ type: "AUTH_ERROR", error: error.message });
          return;
        }

        if (data?.user && data?.session) {
          // Store the session
          await SecureStore.setItemAsync("userToken", data.session.access_token);
          await SecureStore.setItemAsync("user", JSON.stringify(data.user));

          // Associate the user with the book code
          const { data: bookCodeData } = await supabase
            .from("book_codes")
            .select("id")
            .eq("code", bookCode)
            .single();

          if (bookCodeData) {
            // Create user activation record
            await supabase.from("user_activations").insert({
              user_id: data.user.id,
              book_code_id: bookCodeData.id,
            });

            // Increment the activations_used counter
            await supabase.rpc("increment_book_code_activation", {
              code_param: bookCode,
            });
          }

          dispatch({
            type: "SIGN_IN",
            token: data.session.access_token,
            user: {
              id: data.user.id,
              email: data.user.email || "",
            },
          });
        }
<<<<<<< HEAD
      } catch {
        dispatch({ type: "AUTH_ERROR", error: "An unexpected error occurred" })
=======
      } catch (e) {
        dispatch({ type: "AUTH_ERROR", error: "An unexpected error occurred" });
>>>>>>> a4058428
      }
    },
    signOut: async () => {
      try {
        await supabase.auth.signOut();
        await SecureStore.deleteItemAsync("userToken");
        await SecureStore.deleteItemAsync("user");
        dispatch({ type: "SIGN_OUT" });
      } catch (e) {
        console.error("Error signing out:", e);
      }
    },
    clearError: () => {
      dispatch({ type: "AUTH_ERROR", error: "" });
    },
  };

  return <AuthContext.Provider value={{ state, ...authActions }}>{children}</AuthContext.Provider>;
};<|MERGE_RESOLUTION|>--- conflicted
+++ resolved
@@ -158,13 +158,8 @@
             },
           });
         }
-<<<<<<< HEAD
-      } catch {
-        dispatch({ type: "AUTH_ERROR", error: "An unexpected error occurred" })
-=======
       } catch (e) {
         dispatch({ type: "AUTH_ERROR", error: "An unexpected error occurred" });
->>>>>>> a4058428
       }
     },
     signUp: async (email: string, password: string, bookCode: string) => {
@@ -239,13 +234,8 @@
             },
           });
         }
-<<<<<<< HEAD
-      } catch {
-        dispatch({ type: "AUTH_ERROR", error: "An unexpected error occurred" })
-=======
       } catch (e) {
         dispatch({ type: "AUTH_ERROR", error: "An unexpected error occurred" });
->>>>>>> a4058428
       }
     },
     signOut: async () => {
