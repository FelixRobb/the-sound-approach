--- conflicted
+++ resolved
@@ -1,14 +1,5 @@
 "use client";
 
-<<<<<<< HEAD
-import type React from "react"
-import { createContext, useState, useEffect, useContext, useCallback } from "react"
-import * as FileSystem from "expo-file-system"
-import AsyncStorage from '@react-native-async-storage/async-storage'
-import { AuthContext } from "./AuthContext"
-import { supabase } from "../lib/supabase"
-import type { Recording, DownloadRecord, DownloadContextType, DownloadInfo } from "../types"
-=======
 import AsyncStorage from "@react-native-async-storage/async-storage";
 import * as FileSystem from "expo-file-system";
 import type React from "react";
@@ -18,7 +9,6 @@
 import type { Recording, DownloadRecord, DownloadContextType, DownloadInfo } from "../types";
 
 import { AuthContext } from "./AuthContext";
->>>>>>> a4058428
 
 // Create context
 export const DownloadContext = createContext<DownloadContextType>({
@@ -35,29 +25,17 @@
 
 // Provider component
 export const DownloadProvider: React.FC<{ children: React.ReactNode }> = ({ children }) => {
-<<<<<<< HEAD
-  const { state: authState } = useContext(AuthContext)
-  const [downloads, setDownloads] = useState<Record<string, DownloadInfo>>({})
-  const [downloadedRecordings, setDownloadedRecordings] = useState<string[]>([])
-  const [totalStorageUsed, setTotalStorageUsed] = useState(0)
-=======
   const { state: authState } = useContext(AuthContext);
   const [downloads, setDownloads] = useState<Record<string, DownloadInfo>>({});
   const [downloadedRecordings, setDownloadedRecordings] = useState<string[]>([]);
   const [totalStorageUsed, setTotalStorageUsed] = useState(0);
->>>>>>> a4058428
 
   // Load downloaded recordings from AsyncStorage
   const loadDownloadedRecordings = useCallback(async () => {
     try {
-<<<<<<< HEAD
-      const downloadsListKey = `downloads_list_${authState.user?.id || 'anonymous'}`
-      const downloadsList = await AsyncStorage.getItem(downloadsListKey)
-=======
       // Get the downloads list key
       const downloadsListKey = `downloads_list_${authState.user?.id || "anonymous"}`;
       const downloadsList = await AsyncStorage.getItem(downloadsListKey);
->>>>>>> a4058428
 
       if (downloadsList) {
         const ids = JSON.parse(downloadsList) as string[];
@@ -69,26 +47,15 @@
       console.error("Error loading downloaded recordings:", error);
       setDownloadedRecordings([]);
     }
-<<<<<<< HEAD
-  }, [authState.user?.id])
-=======
   }, [authState.user?.id]);
->>>>>>> a4058428
 
   // Initialize downloads from storage
   useEffect(() => {
     if (authState.userToken) {
-<<<<<<< HEAD
-      loadDownloadedRecordings()
-      calculateStorageUsed()
-    }
-  }, [authState.userToken, loadDownloadedRecordings])
-=======
       loadDownloadedRecordings();
       calculateStorageUsed();
     }
   }, [authState.userToken, loadDownloadedRecordings]);
->>>>>>> a4058428
 
   // Calculate total storage used
   const calculateStorageUsed = async () => {
@@ -155,12 +122,9 @@
 
       if (!audioUrlData?.publicUrl) throw new Error("Failed to get audio URL");
 
-<<<<<<< HEAD
-=======
       // Actually download the audio file
       await FileSystem.downloadAsync(audioUrlData.publicUrl, audioPath);
 
->>>>>>> a4058428
       // Download sonogram image
       const sonogramPath = `${downloadsDir}sonogram_${recording.sonogram_id}.png`;
       const { data: sonogramUrlData } = supabase.storage
@@ -169,12 +133,9 @@
 
       if (!sonogramUrlData?.publicUrl) throw new Error("Failed to get sonogram URL");
 
-<<<<<<< HEAD
-=======
       // Actually download the sonogram file
       await FileSystem.downloadAsync(sonogramUrlData.publicUrl, sonogramPath);
 
->>>>>>> a4058428
       // Get species info if available
       let speciesName = "";
       let scientificName = "";
