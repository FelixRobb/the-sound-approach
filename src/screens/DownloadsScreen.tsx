<<<<<<< HEAD
"use client"

import { useState, useEffect, useContext, useCallback } from "react"
import { View, Text, StyleSheet, FlatList, TouchableOpacity, RefreshControl, Dimensions, Alert } from "react-native"
import { useNavigation } from "@react-navigation/native"
import { useFocusEffect } from "@react-navigation/native"
import { Ionicons } from "@expo/vector-icons"
import { ActivityIndicator } from "react-native-paper"
import { DownloadContext } from "../context/DownloadContext"
import { AudioContext } from "../context/AudioContext"
import { ThemeContext } from "../context/ThemeContext"
import { useThemedStyles } from "../hooks/useThemedStyles"
import type { DownloadRecord } from "../types"
import React from "react"
import { NativeStackNavigationProp } from "@react-navigation/native-stack"
import { RootStackParamList } from "../types"
import { TextInput as RNTextInput } from 'react-native'

const { width } = Dimensions.get("window")

const DownloadsScreen = () => {
  const navigation = useNavigation<NativeStackNavigationProp<RootStackParamList>>()
  const { totalStorageUsed, deleteDownload, clearAllDownloads, getDownloadedRecordings } = useContext(DownloadContext)
  const { loadAudio, playAudio, pauseAudio, audioState } = useContext(AudioContext)
  const { isDarkMode } = useContext(ThemeContext)
  const { theme, colors } = useThemedStyles()

  const [downloads, setDownloads] = useState<DownloadRecord[]>([])
  const [isLoading, setIsLoading] = useState(true)
  const [searchQuery, setSearchQuery] = useState("")
  const [showSearch, setShowSearch] = useState(false)
  const [refreshing, setRefreshing] = useState(false)
=======
"use client";

import { Ionicons } from "@expo/vector-icons";
import { useNavigation, useFocusEffect } from "@react-navigation/native";
import { NativeStackNavigationProp } from "@react-navigation/native-stack";
import React, { useState, useEffect, useContext, useCallback } from "react";
import {
  View,
  Text,
  StyleSheet,
  FlatList,
  TouchableOpacity,
  RefreshControl,
  Dimensions,
  Alert,
  TextInput as RNTextInput,
} from "react-native";
import { ActivityIndicator } from "react-native-paper";

import MiniAudioPlayer from "../components/MiniAudioPlayer";
import { useAudio } from "../context/AudioContext";
import { DownloadContext } from "../context/DownloadContext";
import { ThemeContext } from "../context/ThemeContext";
import { useThemedStyles } from "../hooks/useThemedStyles";
import type { DownloadRecord } from "../types";
import { RootStackParamList } from "../types";

const { width } = Dimensions.get("window");

const DownloadsScreen = () => {
  const navigation = useNavigation<NativeStackNavigationProp<RootStackParamList>>();
  const { totalStorageUsed, deleteDownload, clearAllDownloads, getDownloadedRecordings } =
    useContext(DownloadContext);
  const { isDarkMode } = useContext(ThemeContext);
  const { notifyScreenChange } = useAudio();
  const { theme } = useThemedStyles();

  const [downloads, setDownloads] = useState<DownloadRecord[]>([]);
  const [isLoading, setIsLoading] = useState(true);
  const [searchQuery, setSearchQuery] = useState("");
  const [showSearch, setShowSearch] = useState(false);
  const [refreshing, setRefreshing] = useState(false);
>>>>>>> a4058428

  // Format bytes to human-readable size
  const formatBytes = (bytes: number, decimals = 2) => {
    if (bytes === 0) return "0 Bytes";

    const k = 1024;
    const dm = decimals < 0 ? 0 : decimals;
    const sizes = ["Bytes", "KB", "MB", "GB"];

    const i = Math.floor(Math.log(bytes) / Math.log(k));

    return Number.parseFloat((bytes / Math.pow(k, i)).toFixed(dm)) + " " + sizes[i];
  };

  // Load downloaded recordings from database
  const loadDownloads = useCallback(async () => {
<<<<<<< HEAD
    setIsLoading(true)
=======
    setIsLoading(true);
>>>>>>> a4058428
    try {
      const downloadedRecordings = await getDownloadedRecordings();
      // Map the downloaded recordings to match the DownloadedRecording type
      const formattedRecordings = downloadedRecordings.map((record) => ({
        recording_id: record.recording_id,
        audio_path: record.audio_path,
        sonogram_path: record.sonogram_path,
        downloaded_at: record.downloaded_at,
        title: record.title,
        species_name: record.species_name,
        scientific_name: record.scientific_name,
        book_page_number: record.book_page_number,
        caption: record.caption,
      }));
      setDownloads(formattedRecordings);
    } catch (error) {
      console.error("Error loading downloads:", error);
    } finally {
      setIsLoading(false);
      setRefreshing(false);
    }
<<<<<<< HEAD
  }, [getDownloadedRecordings])
=======
  }, [getDownloadedRecordings]);
>>>>>>> a4058428

  // Check for downloads when screen comes into focus
  useFocusEffect(
    React.useCallback(() => {
      loadDownloads();
      return () => {
        // Optional cleanup if needed
<<<<<<< HEAD
      }
    }, [loadDownloads])
  )

  // Initial load when component mounts
  useEffect(() => {
    loadDownloads()
  }, [loadDownloads])

  // Handle audio playback
  const handleAudioPlayback = async (item: DownloadRecord) => {
    try {
      if (audioState.currentAudioId === item.audio_path) {
        // Toggle play/pause if it's the same audio
        if (audioState.isPlaying) {
          await pauseAudio()
        } else {
          await playAudio()
        }
      } else {
        // Load and play new audio
        await loadAudio(`file://${item.audio_path}`, item.audio_path, true)
      }
    } catch (error) {
      console.error("Audio playback error:", error)
    }
  }
=======
      };
    }, [loadDownloads])
  );

  // Initial load when component mounts
  useEffect(() => {
    loadDownloads();
  }, [loadDownloads]);

  // Notify audio context about screen change
  useEffect(() => {
    notifyScreenChange("Downloads");
  }, [notifyScreenChange]);
>>>>>>> a4058428

  // Handle delete download
  const handleDeleteDownload = (item: DownloadRecord) => {
    Alert.alert("Delete Download", "Are you sure you want to delete this download?", [
      {
        text: "Cancel",
        style: "cancel",
      },
      {
        text: "Delete",
        style: "destructive",
        onPress: () => {
          deleteDownload(item.recording_id)
            .then(() => {
              setDownloads((prev) =>
                prev.filter((download) => download.recording_id !== item.recording_id)
              );
            })
            .catch((error) => {
              console.error("Delete error:", error);
            });
        },
      },
    ]);
  };

  // Handle clear all downloads
  const handleClearAllDownloads = () => {
    Alert.alert(
      "Clear All Downloads",
      "Are you sure you want to delete all downloads? This cannot be undone.",
      [
        {
          text: "Cancel",
          style: "cancel",
        },
        {
          text: "Clear All",
          style: "destructive",
          onPress: () => {
            clearAllDownloads()
              .then(() => {
                setDownloads([]);
              })
              .catch((error) => {
                console.error("Clear downloads error:", error);
              });
          },
        },
      ]
    );
  };

  // Filter downloads based on search query
  const filteredDownloads = downloads.filter((download) => {
    if (!searchQuery) return true;

    const query = searchQuery.toLowerCase();
    return (
      download.title?.toLowerCase().includes(query) ||
      download.species_name?.toLowerCase().includes(query) ||
      download.scientific_name?.toLowerCase().includes(query) ||
      (download.book_page_number && download.book_page_number.toString().includes(query))
    );
  });

  // Create styles with theme support
  const styles = StyleSheet.create({
    backgroundPattern: {
<<<<<<< HEAD
      backgroundColor: isDarkMode ? colors.alpha.primary[8] : colors.alpha.primary[5],
=======
      backgroundColor: isDarkMode
        ? `${theme.colors.primary}08` // Very transparent primary color
        : `${theme.colors.primary}05`,
>>>>>>> a4058428
      bottom: 0,
      left: 0,
      opacity: 0.6,
      position: "absolute",
      right: 0,
      top: 0,
    },
    clearAllButton: {
<<<<<<< HEAD
      backgroundColor: isDarkMode ? colors.alpha.primary[20] : colors.alpha.primary[15],
=======
      backgroundColor: isDarkMode ? `${theme.colors.primary}20` : `${theme.colors.primary}15`,
>>>>>>> a4058428
      borderRadius: 8,
      paddingHorizontal: 12,
      paddingVertical: 6,
    },
    clearAllText: {
      color: theme.colors.primary,
      fontSize: 14,
      fontWeight: "bold",
    },
    clearSearchButton: {
<<<<<<< HEAD
      backgroundColor: isDarkMode ? colors.alpha.primary[20] : colors.alpha.primary[10],
=======
      backgroundColor: isDarkMode ? `${theme.colors.primary}20` : `${theme.colors.primary}10`,
>>>>>>> a4058428
      borderRadius: 8,
      marginTop: 16,
      paddingHorizontal: 16,
      paddingVertical: 8,
    },
    clearSearchText: {
      color: theme.colors.primary,
      fontWeight: "bold",
    },
    container: {
      backgroundColor: theme.colors.background,
      flex: 1,
    },
    deleteButton: {
      alignItems: "center",
<<<<<<< HEAD
      backgroundColor: isDarkMode ? colors.alpha.error[20] : colors.alpha.error[10],
=======
      backgroundColor: isDarkMode ? `${theme.colors.error}20` : `${theme.colors.error}10`,
>>>>>>> a4058428
      borderRadius: 20,
      height: 40,
      justifyContent: "center",
      width: 40,
    },
    disabledButton: {
<<<<<<< HEAD
      backgroundColor: isDarkMode ? colors.alpha.white[10] : colors.alpha.black[5],
    },
    disabledButtonText: {
      color: isDarkMode ? colors.textSecondary : colors.textSecondary,
      opacity: 0.4,
=======
      backgroundColor: theme.colors.surfaceDisabled,
    },
    disabledButtonText: {
      color: theme.colors.onSurfaceDisabled,
>>>>>>> a4058428
    },
    downloadActions: {
      alignItems: "center",
      flexDirection: "row",
    },
    downloadCard: {
      backgroundColor: theme.colors.surface,
      borderRadius: 16,
      elevation: 3,
      overflow: "hidden",
<<<<<<< HEAD
      shadowColor: theme.colors.onSurface,
=======
      shadowColor: theme.colors.shadow,
>>>>>>> a4058428
      shadowOffset: { width: 0, height: 1 },
      shadowOpacity: isDarkMode ? 0.3 : 0.22,
      shadowRadius: 2.22,
    },
    downloadContent: {
      flexDirection: "row",
      justifyContent: "space-between",
      padding: 16,
      paddingTop: 8,
    },
    downloadDate: {
<<<<<<< HEAD
      color: colors.textSecondary,
=======
      color: theme.colors.onSurfaceVariant,
>>>>>>> a4058428
      fontSize: 12,
      marginTop: 4,
    },
    downloadHeader: {
<<<<<<< HEAD
      borderBottomColor: isDarkMode ? colors.alpha.white[10] : colors.alpha.black[5],
=======
      borderBottomColor: isDarkMode ? theme.colors.surfaceVariant : theme.colors.surfaceVariant,
>>>>>>> a4058428
      borderBottomWidth: 1,
      padding: 16,
      paddingBottom: 8,
    },
    downloadInfo: {
      flex: 1,
    },
    downloadTitle: {
      color: theme.colors.onSurface,
      fontSize: 17,
      fontWeight: "bold",
    },
    emptyCard: {
      alignItems: "center",
      backgroundColor: theme.colors.surface,
      borderRadius: 16,
      elevation: 4,
      padding: 24,
<<<<<<< HEAD
      shadowColor: theme.colors.onSurface,
=======
      shadowColor: theme.colors.shadow,
>>>>>>> a4058428
      shadowOffset: { width: 0, height: 2 },
      shadowOpacity: isDarkMode ? 0.3 : 0.1,
      shadowRadius: 3,
      width: width * 0.8,
    },
    emptyContainer: {
      alignItems: "center",
      flex: 1,
      justifyContent: "center",
      marginTop: 48,
      padding: 24,
    },
    emptyText: {
<<<<<<< HEAD
      color: colors.textSecondary,
=======
      color: theme.colors.onSurfaceVariant,
>>>>>>> a4058428
      fontSize: 14,
      lineHeight: 20,
      marginTop: 8,
      textAlign: "center",
    },
    emptyTitle: {
      color: theme.colors.onSurface,
      fontSize: 18,
      fontWeight: "bold",
      marginTop: 16,
      textAlign: "center",
    },
    header: {
      backgroundColor: theme.colors.surface,
<<<<<<< HEAD
      borderBottomColor: isDarkMode ? colors.alpha.white[10] : colors.alpha.black[5],
=======
      borderBottomColor: theme.colors.surfaceVariant,
>>>>>>> a4058428
      borderBottomLeftRadius: 20,
      borderBottomRightRadius: 20,
      borderBottomWidth: 1,
      elevation: 4,
      paddingBottom: 16,
      paddingTop: 50,
<<<<<<< HEAD
      shadowColor: theme.colors.onSurface,
=======
      shadowColor: theme.colors.shadow,
>>>>>>> a4058428
      shadowOffset: { width: 0, height: 2 },
      shadowOpacity: isDarkMode ? 0.3 : 0.1,
      shadowRadius: 3,
      zIndex: 10,
    },
    headerActions: {
      alignItems: "center",
      flexDirection: "row",
    },
    headerButton: {
<<<<<<< HEAD
      backgroundColor: isDarkMode ? colors.alpha.white[8] : colors.alpha.black[5],
=======
      backgroundColor: theme.colors.surfaceVariant,
>>>>>>> a4058428
      borderRadius: 20,
      marginLeft: 8,
      padding: 8,
    },
    headerContent: {
      alignItems: "center",
      flexDirection: "row",
      justifyContent: "space-between",
      paddingHorizontal: 16,
    },
    headerTitle: {
      color: theme.colors.primary,
      fontSize: 20,
      fontWeight: "600",
      marginLeft: 8,
    },
    headerTitleContainer: {
      alignItems: "center",
      flexDirection: "row",
    },
    listContent: {
      padding: 16,
<<<<<<< HEAD
      paddingBottom: 80,
=======
      paddingBottom: 80, // Extra space for button at bottom
>>>>>>> a4058428
    },
    loadingCard: {
      alignItems: "center",
      backgroundColor: theme.colors.surface,
      borderRadius: 16,
      elevation: 4,
      padding: 24,
<<<<<<< HEAD
      shadowColor: theme.colors.onSurface,
=======
      shadowColor: theme.colors.shadow,
>>>>>>> a4058428
      shadowOffset: { width: 0, height: 2 },
      shadowOpacity: isDarkMode ? 0.3 : 0.1,
      shadowRadius: 3,
      width: width * 0.8,
    },
    loadingContainer: {
      alignItems: "center",
      flex: 1,
      justifyContent: "center",
      padding: 24,
    },
    loadingText: {
      color: theme.colors.onSurface,
      fontSize: 16,
      marginTop: 16,
      textAlign: "center",
    },
    manageStorageButton: {
      alignItems: "center",
      backgroundColor: theme.colors.primary,
      borderRadius: 24,
      bottom: 20,
      elevation: 4,
      flexDirection: "row",
      paddingHorizontal: 20,
      paddingVertical: 12,
      position: "absolute",
      right: 20,
<<<<<<< HEAD
      shadowColor: theme.colors.onSurface,
=======
      shadowColor: theme.colors.shadow,
>>>>>>> a4058428
      shadowOffset: { width: 0, height: 2 },
      shadowOpacity: isDarkMode ? 0.3 : 0.2,
      shadowRadius: 3,
    },
    manageStorageText: {
      color: theme.colors.onPrimary,
      fontWeight: "bold",
      marginRight: 8,
    },
    pageReference: {
      alignSelf: "flex-start",
<<<<<<< HEAD
      backgroundColor: isDarkMode ? colors.alpha.white[10] : colors.alpha.black[5],
=======
      backgroundColor: isDarkMode ? `${theme.colors.primary}20` : `${theme.colors.primary}10`,
>>>>>>> a4058428
      borderRadius: 12,
      marginBottom: 4,
      marginTop: 4,
      paddingHorizontal: 8,
      paddingVertical: 2,
    },
    pageText: {
      color: theme.colors.primary,
      fontSize: 12,
    },
    playButton: {
      marginRight: 16,
    },
    playButtonActive: {
      backgroundColor: isDarkMode ? `${theme.colors.primary}DD` : `${theme.colors.primary}AA`,
    },
    playButtonInner: {
      alignItems: "center",
      backgroundColor: theme.colors.primary,
      borderRadius: 20,
      height: 40,
      justifyContent: "center",
      width: 40,
    },
    profileButton: {
      borderRadius: 18,
      marginLeft: 8,
      overflow: "hidden",
    },
    profileButtonBackground: {
      backgroundColor: theme.colors.primary,
      borderRadius: 20,
      padding: 8,
    },
    scientificName: {
<<<<<<< HEAD
      color: colors.textSecondary,
=======
      color: theme.colors.onSurfaceVariant,
>>>>>>> a4058428
      fontSize: 14,
      fontStyle: "italic",
      marginTop: 2,
    },
    searchBar: {
      alignItems: "center",
<<<<<<< HEAD
      backgroundColor: isDarkMode ? colors.alpha.white[10] : colors.alpha.black[5],
=======
      backgroundColor: isDarkMode ? theme.colors.surfaceVariant : theme.colors.surfaceVariant,
>>>>>>> a4058428
      borderRadius: 12,
      flexDirection: "row",
      paddingHorizontal: 12,
      paddingVertical: 8,
    },
    searchBarContainer: {
      paddingBottom: 12,
      paddingHorizontal: 16,
      paddingTop: 12,
    },
    searchInput: {
      color: theme.colors.onSurface,
      flex: 1,
      fontSize: 16,
      marginLeft: 8,
    },
<<<<<<< HEAD
=======
    separator: {
      height: 16,
    },
>>>>>>> a4058428
    speciesName: {
      color: theme.colors.onSurface,
      fontSize: 15,
      marginBottom: 4,
    },
    storageInfo: {
      alignItems: "center",
      flexDirection: "row",
      justifyContent: "space-between",
    },
    storageInfoContainer: {
<<<<<<< HEAD
      backgroundColor: isDarkMode ? colors.alpha.primary[15] : colors.alpha.primary[8],
=======
      backgroundColor: isDarkMode ? `${theme.colors.primary}15` : `${theme.colors.primary}08`,
>>>>>>> a4058428
      borderBottomLeftRadius: 20,
      borderBottomRightRadius: 20,
      paddingHorizontal: 16,
      paddingVertical: 10,
    },
    storageText: {
      color: theme.colors.primary,
      fontSize: 14,
      fontWeight: "500",
    },
  });

  // Background pattern
  const BackgroundPattern = () => <View style={styles.backgroundPattern} />;

  // Custom header component
  const Header = () => (
    <View style={styles.header}>
      <View style={styles.headerContent}>
        <View style={styles.headerTitleContainer}>
          <Ionicons name="cloud-download" size={24} color={theme.colors.primary} />
          <Text style={styles.headerTitle}>Downloads</Text>
        </View>

        <View style={styles.headerActions}>
          <TouchableOpacity style={styles.headerButton} onPress={() => setShowSearch(!showSearch)}>
            <Ionicons
              name={showSearch ? "close" : "search"}
              size={24}
              color={theme.colors.onSurface}
            />
          </TouchableOpacity>

          <TouchableOpacity
            style={styles.profileButton}
            onPress={() => {
              navigation.navigate("Profile");
            }}
          >
            <View style={styles.profileButtonBackground}>
              <Ionicons name="person" size={18} color={theme.colors.onPrimary} />
            </View>
          </TouchableOpacity>
        </View>
      </View>

      {showSearch && (
        <View style={styles.searchBarContainer}>
          <View style={styles.searchBar}>
            <Ionicons name="search" size={20} color={theme.colors.onSurfaceVariant} />
            <TextInput
              style={styles.searchInput}
              placeholder="Search downloads..."
              placeholderTextColor={theme.colors.onSurfaceDisabled}
              value={searchQuery}
              onChangeText={setSearchQuery}
            />
            {searchQuery ? (
              <TouchableOpacity onPress={() => setSearchQuery("")}>
                <Ionicons name="close-circle" size={20} color={theme.colors.onSurfaceVariant} />
              </TouchableOpacity>
            ) : null}
          </View>
        </View>
      )}

      <View style={styles.storageInfoContainer}>
        <View style={styles.storageInfo}>
          <Text style={styles.storageText}>Storage used: {formatBytes(totalStorageUsed)}</Text>
          <TouchableOpacity
            style={[styles.clearAllButton, downloads.length === 0 && styles.disabledButton]}
            disabled={downloads.length === 0}
            onPress={handleClearAllDownloads}
          >
            <Text
              style={[styles.clearAllText, downloads.length === 0 && styles.disabledButtonText]}
            >
              Clear All
            </Text>
          </TouchableOpacity>
        </View>
      </View>
    </View>
  );

  // Render download item
  const renderDownloadItem = ({ item }: { item: DownloadRecord }) => {
    // Ensure the audioUri has the file:// prefix
    const audioUri = item.audio_path
      ? item.audio_path.startsWith("file://")
        ? item.audio_path
        : `file://${item.audio_path}`
      : null;

    return (
      <View>
        <TouchableOpacity
          style={styles.downloadCard}
          onPress={() => {
            navigation.navigate("RecordingDetails", { recordingId: item.recording_id });
          }}
        >
          <View style={styles.downloadHeader}>
            <Text style={styles.downloadTitle}>{item.title || "Unknown Recording"}</Text>
            <Text style={styles.scientificName}>{item.scientific_name || ""}</Text>
          </View>

          <View style={styles.downloadContent}>
            <View style={styles.downloadInfo}>
              <Text style={styles.speciesName}>{item.species_name || "Unknown Species"}</Text>

              {item.book_page_number && (
                <View style={styles.pageReference}>
                  <Text style={styles.pageText}>Page {item.book_page_number}</Text>
                </View>
              )}

              <Text style={styles.downloadDate}>
                Downloaded: {new Date(item.downloaded_at).toLocaleDateString()}
              </Text>
            </View>

            <View style={styles.downloadActions}>
              {/* Replace with MiniAudioPlayer */}
              {audioUri && (
                <View style={styles.playButton}>
                  <MiniAudioPlayer trackId={item.audio_path} audioUri={audioUri} size={40} />
                </View>
              )}

              <TouchableOpacity
                style={styles.deleteButton}
                onPress={() => handleDeleteDownload(item)}
              >
                <Ionicons name="trash-outline" size={22} color={theme.colors.error} />
              </TouchableOpacity>
            </View>
          </View>
        </TouchableOpacity>
      </View>
    );
  };

  // Empty state component
  const EmptyState = () => (
    <View style={styles.emptyContainer}>
      <View style={styles.emptyCard}>
        <Ionicons name="cloud-download-outline" size={60} color={theme.colors.primary} />
        <Text style={styles.emptyTitle}>{searchQuery ? "No results found" : "No Downloads"}</Text>
        <Text style={styles.emptyText}>
          {searchQuery
            ? `We couldn't find any downloads matching "${searchQuery}"`
            : "Downloaded recordings will appear here for offline listening."}
        </Text>
        {searchQuery && (
          <TouchableOpacity style={styles.clearSearchButton} onPress={() => setSearchQuery("")}>
            <Text style={styles.clearSearchText}>Clear Search</Text>
          </TouchableOpacity>
        )}
      </View>
    </View>
  );

  // Loading state
  if (isLoading && !refreshing) {
    return (
      <View style={styles.container}>
        <BackgroundPattern />
        <Header />

        <View style={styles.loadingContainer}>
          <View style={styles.loadingCard}>
            <ActivityIndicator size="large" color={theme.colors.primary} />
            <Text style={styles.loadingText}>Loading downloads...</Text>
          </View>
        </View>
      </View>
    );
  }

  return (
    <View style={styles.container}>
      <BackgroundPattern />
      <Header />

      <FlatList
        data={filteredDownloads}
        renderItem={renderDownloadItem}
        keyExtractor={(item) => item.recording_id.toString()}
        contentContainerStyle={styles.listContent}
        ItemSeparatorComponent={() => <View style={styles.separator} />}
        ListEmptyComponent={<EmptyState />}
        refreshControl={
          <RefreshControl
            refreshing={refreshing}
            onRefresh={() => {
              setRefreshing(true);
              loadDownloads();
            }}
            colors={[theme.colors.primary]}
            tintColor={theme.colors.primary}
          />
        }
      />

      <TouchableOpacity
        style={styles.manageStorageButton}
        onPress={() => {
          navigation.navigate("Profile");
        }}
      >
        <Text style={styles.manageStorageText}>Manage Storage</Text>
        <Ionicons name="settings-outline" size={18} color="#FFFFFF" />
      </TouchableOpacity>
    </View>
  );
};

// TextInput implementation
const TextInput = (props: React.ComponentProps<typeof RNTextInput>) => {
  const { theme } = useThemedStyles();
  const styles = StyleSheet.create({
    RNTextInput: {
      backgroundColor: theme.colors.surface,
      color: theme.colors.onSurface,
      flex: 1,
      fontSize: 16,
    },
  });
  return (
    <RNTextInput
      {...props}
      style={styles.RNTextInput}
      placeholderTextColor={theme.colors.onSurfaceDisabled}
    />
  );
};

export default DownloadsScreen;<|MERGE_RESOLUTION|>--- conflicted
+++ resolved
@@ -1,37 +1,3 @@
-<<<<<<< HEAD
-"use client"
-
-import { useState, useEffect, useContext, useCallback } from "react"
-import { View, Text, StyleSheet, FlatList, TouchableOpacity, RefreshControl, Dimensions, Alert } from "react-native"
-import { useNavigation } from "@react-navigation/native"
-import { useFocusEffect } from "@react-navigation/native"
-import { Ionicons } from "@expo/vector-icons"
-import { ActivityIndicator } from "react-native-paper"
-import { DownloadContext } from "../context/DownloadContext"
-import { AudioContext } from "../context/AudioContext"
-import { ThemeContext } from "../context/ThemeContext"
-import { useThemedStyles } from "../hooks/useThemedStyles"
-import type { DownloadRecord } from "../types"
-import React from "react"
-import { NativeStackNavigationProp } from "@react-navigation/native-stack"
-import { RootStackParamList } from "../types"
-import { TextInput as RNTextInput } from 'react-native'
-
-const { width } = Dimensions.get("window")
-
-const DownloadsScreen = () => {
-  const navigation = useNavigation<NativeStackNavigationProp<RootStackParamList>>()
-  const { totalStorageUsed, deleteDownload, clearAllDownloads, getDownloadedRecordings } = useContext(DownloadContext)
-  const { loadAudio, playAudio, pauseAudio, audioState } = useContext(AudioContext)
-  const { isDarkMode } = useContext(ThemeContext)
-  const { theme, colors } = useThemedStyles()
-
-  const [downloads, setDownloads] = useState<DownloadRecord[]>([])
-  const [isLoading, setIsLoading] = useState(true)
-  const [searchQuery, setSearchQuery] = useState("")
-  const [showSearch, setShowSearch] = useState(false)
-  const [refreshing, setRefreshing] = useState(false)
-=======
 "use client";
 
 import { Ionicons } from "@expo/vector-icons";
@@ -74,7 +40,6 @@
   const [searchQuery, setSearchQuery] = useState("");
   const [showSearch, setShowSearch] = useState(false);
   const [refreshing, setRefreshing] = useState(false);
->>>>>>> a4058428
 
   // Format bytes to human-readable size
   const formatBytes = (bytes: number, decimals = 2) => {
@@ -91,11 +56,7 @@
 
   // Load downloaded recordings from database
   const loadDownloads = useCallback(async () => {
-<<<<<<< HEAD
-    setIsLoading(true)
-=======
     setIsLoading(true);
->>>>>>> a4058428
     try {
       const downloadedRecordings = await getDownloadedRecordings();
       // Map the downloaded recordings to match the DownloadedRecording type
@@ -117,11 +78,7 @@
       setIsLoading(false);
       setRefreshing(false);
     }
-<<<<<<< HEAD
-  }, [getDownloadedRecordings])
-=======
   }, [getDownloadedRecordings]);
->>>>>>> a4058428
 
   // Check for downloads when screen comes into focus
   useFocusEffect(
@@ -129,35 +86,6 @@
       loadDownloads();
       return () => {
         // Optional cleanup if needed
-<<<<<<< HEAD
-      }
-    }, [loadDownloads])
-  )
-
-  // Initial load when component mounts
-  useEffect(() => {
-    loadDownloads()
-  }, [loadDownloads])
-
-  // Handle audio playback
-  const handleAudioPlayback = async (item: DownloadRecord) => {
-    try {
-      if (audioState.currentAudioId === item.audio_path) {
-        // Toggle play/pause if it's the same audio
-        if (audioState.isPlaying) {
-          await pauseAudio()
-        } else {
-          await playAudio()
-        }
-      } else {
-        // Load and play new audio
-        await loadAudio(`file://${item.audio_path}`, item.audio_path, true)
-      }
-    } catch (error) {
-      console.error("Audio playback error:", error)
-    }
-  }
-=======
       };
     }, [loadDownloads])
   );
@@ -171,7 +99,6 @@
   useEffect(() => {
     notifyScreenChange("Downloads");
   }, [notifyScreenChange]);
->>>>>>> a4058428
 
   // Handle delete download
   const handleDeleteDownload = (item: DownloadRecord) => {
@@ -241,13 +168,9 @@
   // Create styles with theme support
   const styles = StyleSheet.create({
     backgroundPattern: {
-<<<<<<< HEAD
-      backgroundColor: isDarkMode ? colors.alpha.primary[8] : colors.alpha.primary[5],
-=======
       backgroundColor: isDarkMode
         ? `${theme.colors.primary}08` // Very transparent primary color
         : `${theme.colors.primary}05`,
->>>>>>> a4058428
       bottom: 0,
       left: 0,
       opacity: 0.6,
@@ -256,11 +179,7 @@
       top: 0,
     },
     clearAllButton: {
-<<<<<<< HEAD
-      backgroundColor: isDarkMode ? colors.alpha.primary[20] : colors.alpha.primary[15],
-=======
       backgroundColor: isDarkMode ? `${theme.colors.primary}20` : `${theme.colors.primary}15`,
->>>>>>> a4058428
       borderRadius: 8,
       paddingHorizontal: 12,
       paddingVertical: 6,
@@ -271,11 +190,7 @@
       fontWeight: "bold",
     },
     clearSearchButton: {
-<<<<<<< HEAD
-      backgroundColor: isDarkMode ? colors.alpha.primary[20] : colors.alpha.primary[10],
-=======
       backgroundColor: isDarkMode ? `${theme.colors.primary}20` : `${theme.colors.primary}10`,
->>>>>>> a4058428
       borderRadius: 8,
       marginTop: 16,
       paddingHorizontal: 16,
@@ -291,29 +206,17 @@
     },
     deleteButton: {
       alignItems: "center",
-<<<<<<< HEAD
-      backgroundColor: isDarkMode ? colors.alpha.error[20] : colors.alpha.error[10],
-=======
       backgroundColor: isDarkMode ? `${theme.colors.error}20` : `${theme.colors.error}10`,
->>>>>>> a4058428
       borderRadius: 20,
       height: 40,
       justifyContent: "center",
       width: 40,
     },
     disabledButton: {
-<<<<<<< HEAD
-      backgroundColor: isDarkMode ? colors.alpha.white[10] : colors.alpha.black[5],
-    },
-    disabledButtonText: {
-      color: isDarkMode ? colors.textSecondary : colors.textSecondary,
-      opacity: 0.4,
-=======
       backgroundColor: theme.colors.surfaceDisabled,
     },
     disabledButtonText: {
       color: theme.colors.onSurfaceDisabled,
->>>>>>> a4058428
     },
     downloadActions: {
       alignItems: "center",
@@ -324,11 +227,7 @@
       borderRadius: 16,
       elevation: 3,
       overflow: "hidden",
-<<<<<<< HEAD
-      shadowColor: theme.colors.onSurface,
-=======
       shadowColor: theme.colors.shadow,
->>>>>>> a4058428
       shadowOffset: { width: 0, height: 1 },
       shadowOpacity: isDarkMode ? 0.3 : 0.22,
       shadowRadius: 2.22,
@@ -340,20 +239,12 @@
       paddingTop: 8,
     },
     downloadDate: {
-<<<<<<< HEAD
-      color: colors.textSecondary,
-=======
       color: theme.colors.onSurfaceVariant,
->>>>>>> a4058428
       fontSize: 12,
       marginTop: 4,
     },
     downloadHeader: {
-<<<<<<< HEAD
-      borderBottomColor: isDarkMode ? colors.alpha.white[10] : colors.alpha.black[5],
-=======
       borderBottomColor: isDarkMode ? theme.colors.surfaceVariant : theme.colors.surfaceVariant,
->>>>>>> a4058428
       borderBottomWidth: 1,
       padding: 16,
       paddingBottom: 8,
@@ -372,11 +263,7 @@
       borderRadius: 16,
       elevation: 4,
       padding: 24,
-<<<<<<< HEAD
-      shadowColor: theme.colors.onSurface,
-=======
       shadowColor: theme.colors.shadow,
->>>>>>> a4058428
       shadowOffset: { width: 0, height: 2 },
       shadowOpacity: isDarkMode ? 0.3 : 0.1,
       shadowRadius: 3,
@@ -390,11 +277,7 @@
       padding: 24,
     },
     emptyText: {
-<<<<<<< HEAD
-      color: colors.textSecondary,
-=======
       color: theme.colors.onSurfaceVariant,
->>>>>>> a4058428
       fontSize: 14,
       lineHeight: 20,
       marginTop: 8,
@@ -409,22 +292,14 @@
     },
     header: {
       backgroundColor: theme.colors.surface,
-<<<<<<< HEAD
-      borderBottomColor: isDarkMode ? colors.alpha.white[10] : colors.alpha.black[5],
-=======
       borderBottomColor: theme.colors.surfaceVariant,
->>>>>>> a4058428
       borderBottomLeftRadius: 20,
       borderBottomRightRadius: 20,
       borderBottomWidth: 1,
       elevation: 4,
       paddingBottom: 16,
       paddingTop: 50,
-<<<<<<< HEAD
-      shadowColor: theme.colors.onSurface,
-=======
       shadowColor: theme.colors.shadow,
->>>>>>> a4058428
       shadowOffset: { width: 0, height: 2 },
       shadowOpacity: isDarkMode ? 0.3 : 0.1,
       shadowRadius: 3,
@@ -435,11 +310,7 @@
       flexDirection: "row",
     },
     headerButton: {
-<<<<<<< HEAD
-      backgroundColor: isDarkMode ? colors.alpha.white[8] : colors.alpha.black[5],
-=======
       backgroundColor: theme.colors.surfaceVariant,
->>>>>>> a4058428
       borderRadius: 20,
       marginLeft: 8,
       padding: 8,
@@ -462,11 +333,7 @@
     },
     listContent: {
       padding: 16,
-<<<<<<< HEAD
-      paddingBottom: 80,
-=======
       paddingBottom: 80, // Extra space for button at bottom
->>>>>>> a4058428
     },
     loadingCard: {
       alignItems: "center",
@@ -474,11 +341,7 @@
       borderRadius: 16,
       elevation: 4,
       padding: 24,
-<<<<<<< HEAD
-      shadowColor: theme.colors.onSurface,
-=======
       shadowColor: theme.colors.shadow,
->>>>>>> a4058428
       shadowOffset: { width: 0, height: 2 },
       shadowOpacity: isDarkMode ? 0.3 : 0.1,
       shadowRadius: 3,
@@ -507,11 +370,7 @@
       paddingVertical: 12,
       position: "absolute",
       right: 20,
-<<<<<<< HEAD
-      shadowColor: theme.colors.onSurface,
-=======
       shadowColor: theme.colors.shadow,
->>>>>>> a4058428
       shadowOffset: { width: 0, height: 2 },
       shadowOpacity: isDarkMode ? 0.3 : 0.2,
       shadowRadius: 3,
@@ -523,11 +382,7 @@
     },
     pageReference: {
       alignSelf: "flex-start",
-<<<<<<< HEAD
-      backgroundColor: isDarkMode ? colors.alpha.white[10] : colors.alpha.black[5],
-=======
       backgroundColor: isDarkMode ? `${theme.colors.primary}20` : `${theme.colors.primary}10`,
->>>>>>> a4058428
       borderRadius: 12,
       marginBottom: 4,
       marginTop: 4,
@@ -563,22 +418,14 @@
       padding: 8,
     },
     scientificName: {
-<<<<<<< HEAD
-      color: colors.textSecondary,
-=======
       color: theme.colors.onSurfaceVariant,
->>>>>>> a4058428
       fontSize: 14,
       fontStyle: "italic",
       marginTop: 2,
     },
     searchBar: {
       alignItems: "center",
-<<<<<<< HEAD
-      backgroundColor: isDarkMode ? colors.alpha.white[10] : colors.alpha.black[5],
-=======
       backgroundColor: isDarkMode ? theme.colors.surfaceVariant : theme.colors.surfaceVariant,
->>>>>>> a4058428
       borderRadius: 12,
       flexDirection: "row",
       paddingHorizontal: 12,
@@ -595,12 +442,9 @@
       fontSize: 16,
       marginLeft: 8,
     },
-<<<<<<< HEAD
-=======
     separator: {
       height: 16,
     },
->>>>>>> a4058428
     speciesName: {
       color: theme.colors.onSurface,
       fontSize: 15,
@@ -612,11 +456,7 @@
       justifyContent: "space-between",
     },
     storageInfoContainer: {
-<<<<<<< HEAD
-      backgroundColor: isDarkMode ? colors.alpha.primary[15] : colors.alpha.primary[8],
-=======
       backgroundColor: isDarkMode ? `${theme.colors.primary}15` : `${theme.colors.primary}08`,
->>>>>>> a4058428
       borderBottomLeftRadius: 20,
       borderBottomRightRadius: 20,
       paddingHorizontal: 16,
