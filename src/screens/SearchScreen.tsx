--- conflicted
+++ resolved
@@ -1,27 +1,5 @@
 "use client";
 
-<<<<<<< HEAD
-import { useState, useEffect, useContext } from "react"
-import { View, Text, StyleSheet, FlatList, TouchableOpacity, ScrollView } from "react-native"
-import { Appbar, Searchbar, Chip, ActivityIndicator, Divider } from "react-native-paper"
-import { useNavigation } from "@react-navigation/native"
-import { Ionicons } from "@expo/vector-icons"
-import { searchRecordings} from "../lib/supabase"
-import { NetworkContext } from "../context/NetworkContext"
-import { DownloadContext } from "../context/DownloadContext"
-import AsyncStorage from "@react-native-async-storage/async-storage"
-import type { Recording } from "../types"
-import { RootStackParamList } from "../types"
-import { NativeStackNavigationProp } from "@react-navigation/native-stack"
-import { useThemedStyles } from "../hooks/useThemedStyles"
-import React from "react"
-
-const SearchScreen = () => {
-  const navigation = useNavigation<NativeStackNavigationProp<RootStackParamList>>()
-  const { isConnected } = useContext(NetworkContext)
-  const { isDownloaded } = useContext(DownloadContext)
-  const { theme, colors, isDarkMode } = useThemedStyles()
-=======
 import { Ionicons } from "@expo/vector-icons";
 import AsyncStorage from "@react-native-async-storage/async-storage";
 import { useNavigation } from "@react-navigation/native";
@@ -42,7 +20,6 @@
   const { isConnected } = useContext(NetworkContext);
   const { isDownloaded } = useContext(DownloadContext);
   const { theme, isDarkMode } = useThemedStyles();
->>>>>>> a4058428
 
   const [searchQuery, setSearchQuery] = useState("");
   const [results, setResults] = useState<Recording[]>([]);
@@ -63,20 +40,15 @@
     },
     downloadedBadge: {
       alignItems: "center",
-<<<<<<< HEAD
-      backgroundColor: isDarkMode ? colors.alpha.success[20] : colors.alpha.success[10],
-=======
       backgroundColor: theme.colors.primary,
->>>>>>> a4058428
       borderRadius: 4,
       flexDirection: "row",
       marginLeft: 8,
       paddingHorizontal: 8,
       paddingVertical: 4,
-<<<<<<< HEAD
     },
     downloadedText: {
-      color: theme.colors.primary,
+      color: theme.colors.onSurface,
       fontSize: 12,
       marginLeft: 4,
     },
@@ -85,19 +57,18 @@
       paddingVertical: 48,
     },
     emptyRecentText: {
-      color: colors.textSecondary,
+      color: theme.colors.onSurface,
       fontStyle: "italic",
       marginTop: 24,
-      opacity: 0.5,
       textAlign: "center",
     },
     emptyText: {
-      color: colors.textSecondary,
+      color: theme.colors.onSurface,
       marginTop: 16,
       textAlign: "center",
     },
     filterChip: {
-      backgroundColor: isDarkMode ? colors.alpha.white[8] : colors.alpha.black[5],
+      backgroundColor: theme.colors.surface,
       marginRight: 8,
     },
     filterContainer: {
@@ -119,7 +90,7 @@
     },
     offlineNotice: {
       alignItems: "center",
-      backgroundColor: isDarkMode ? colors.alpha.warning[20] : colors.alpha.warning[10],
+      backgroundColor: theme.colors.primary,
       borderRadius: 8,
       flexDirection: "row",
       marginHorizontal: 16,
@@ -127,87 +98,23 @@
       padding: 12,
     },
     offlineText: {
-      color: colors.warning,
+      color: theme.colors.onSurface,
       flex: 1,
-=======
-    },
-    downloadedText: {
+      marginLeft: 8,
+    },
+    pageReference: {
+      alignItems: "center",
+      backgroundColor: theme.colors.surface,
+      borderRadius: 4,
+      flexDirection: "row",
+      paddingHorizontal: 8,
+      paddingVertical: 4,
+    },
+    pageText: {
       color: theme.colors.onSurface,
       fontSize: 12,
       marginLeft: 4,
     },
-    emptyContainer: {
-      alignItems: "center",
-      paddingVertical: 48,
-    },
-    emptyRecentText: {
-      color: theme.colors.onSurface,
-      fontStyle: "italic",
-      marginTop: 24,
-      textAlign: "center",
-    },
-    emptyText: {
-      color: theme.colors.onSurface,
-      marginTop: 16,
-      textAlign: "center",
-    },
-    filterChip: {
-      backgroundColor: theme.colors.surface,
-      marginRight: 8,
-    },
-    filterContainer: {
-      marginBottom: 8,
-      paddingHorizontal: 16,
-    },
-    listContent: {
-      padding: 16,
-    },
-    loadingContainer: {
-      alignItems: "center",
-      flex: 1,
-      justifyContent: "center",
-    },
-    loadingText: {
-      color: theme.colors.onBackground,
-      fontSize: 16,
-      marginTop: 16,
-    },
-    offlineNotice: {
-      alignItems: "center",
-      backgroundColor: theme.colors.primary,
-      borderRadius: 8,
-      flexDirection: "row",
-      marginHorizontal: 16,
-      marginTop: 16,
-      padding: 12,
-    },
-    offlineText: {
-      color: theme.colors.onSurface,
-      flex: 1,
->>>>>>> a4058428
-      marginLeft: 8,
-    },
-    pageReference: {
-      alignItems: "center",
-<<<<<<< HEAD
-      backgroundColor: isDarkMode ? colors.alpha.white[8] : colors.alpha.black[5],
-=======
-      backgroundColor: theme.colors.surface,
->>>>>>> a4058428
-      borderRadius: 4,
-      flexDirection: "row",
-      paddingHorizontal: 8,
-      paddingVertical: 4,
-    },
-    pageText: {
-<<<<<<< HEAD
-      color: colors.textSecondary,
-=======
-      color: theme.colors.onSurface,
->>>>>>> a4058428
-      fontSize: 12,
-      marginLeft: 4,
-    },
     recentContainer: {
       padding: 16,
     },
@@ -219,11 +126,7 @@
     },
     recentItem: {
       alignItems: "center",
-<<<<<<< HEAD
-      borderBottomColor: isDarkMode ? colors.alpha.white[10] : colors.alpha.black[5],
-=======
       borderBottomColor: theme.colors.surface,
->>>>>>> a4058428
       borderBottomWidth: 1,
       flexDirection: "row",
       paddingVertical: 12,
@@ -258,11 +161,7 @@
       fontWeight: "600",
     },
     scientificName: {
-<<<<<<< HEAD
-      color: colors.textSecondary,
-=======
-      color: theme.colors.onSurface,
->>>>>>> a4058428
+      color: theme.colors.onSurface,
       fontSize: 14,
       fontStyle: "italic",
       marginTop: 4,
@@ -410,17 +309,12 @@
       {searchQuery ? (
         <View style={styles.filterContainer}>
           <ScrollView horizontal showsHorizontalScrollIndicator={false}>
-<<<<<<< HEAD
-            <Chip selected={activeFilter === "all"} onPress={() => setActiveFilter("all")} style={styles.filterChip}>
-              <Text>All</Text>
-=======
             <Chip
               selected={activeFilter === "all"}
               onPress={() => setActiveFilter("all")}
               style={styles.filterChip}
             >
               All
->>>>>>> a4058428
             </Chip>
             <Chip
               selected={activeFilter === "species"}
@@ -461,11 +355,7 @@
           ItemSeparatorComponent={() => <Divider />}
           ListEmptyComponent={
             <View style={styles.emptyContainer}>
-<<<<<<< HEAD
-              <Ionicons name="search-outline" size={48} color={isDarkMode ? '#aaa' : '#666'} />
-=======
               <Ionicons name="search-outline" size={48} color={isDarkMode ? "#aaa" : "#666"} />
->>>>>>> a4058428
               <Text style={styles.emptyText}>No results found for &quot;{searchQuery}&quot;</Text>
             </View>
           }
