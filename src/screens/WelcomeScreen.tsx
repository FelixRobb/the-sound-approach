// src/screens/WelcomeScreen.tsx
"use client";

<<<<<<< HEAD
import React, { useEffect, useContext } from "react"
import { View, Text, StyleSheet, ImageBackground } from "react-native"
import { Button, ActivityIndicator } from "react-native-paper"
import { useNavigation } from "@react-navigation/native"
import { StatusBar } from "expo-status-bar"
import * as SecureStore from "expo-secure-store"
import { AuthContext } from "../context/AuthContext"
import MaterialCommunityIcons from 'react-native-vector-icons/MaterialCommunityIcons'
import { Platform } from "react-native"
import { RootStackParamList } from "../types"
import { NativeStackNavigationProp } from "@react-navigation/native-stack"
import { useThemedStyles } from "../hooks/useThemedStyles"
import backgroundImage from '../../assets/image.png'

const WelcomeScreen = () => {
  const navigation = useNavigation<NativeStackNavigationProp<RootStackParamList>>()
  const { state: authState } = useContext(AuthContext)
  const { theme } = useThemedStyles()
=======
import { useNavigation } from "@react-navigation/native";
import { NativeStackNavigationProp } from "@react-navigation/native-stack";
import { StatusBar } from "expo-status-bar";
import React, { useContext } from "react";
import { View, Text, StyleSheet, ImageBackground } from "react-native";
import { Button, ActivityIndicator } from "react-native-paper";
import MaterialCommunityIcons from "react-native-vector-icons/MaterialCommunityIcons";

import { AuthContext } from "../context/AuthContext";
import { useThemedStyles } from "../hooks/useThemedStyles";
import { RootStackParamList } from "../types";

const WelcomeScreen = () => {
  const navigation = useNavigation<NativeStackNavigationProp<RootStackParamList>>();
  const { state: authState } = useContext(AuthContext);
  const { theme } = useThemedStyles();
>>>>>>> a4058428

  // Define styles first
  const styles = StyleSheet.create({
    backgroundImage: {
      flex: 1,
      height: "100%",
      justifyContent: "center",
      width: "100%",
    },
    button: {
      borderRadius: 24,
      elevation: 2,
      marginVertical: 8,
<<<<<<< HEAD
      shadowColor: '#000',
      shadowOffset: { width: 0, height: 2 },
      shadowOpacity: 0.13,
      shadowRadius: 4,
    },
    buttonContainer: {
      marginBottom: 16,
      width: "100%",
    },
    buttonContent: {
      flexDirection: 'row-reverse',
      paddingVertical: 14,
    },
    buttonLabel: {
      color: '#fff',
      fontSize: 18,
      fontWeight: 'bold',
      letterSpacing: 0.5,
    },
    container: {
      flex: 1,
      justifyContent: "space-between",
      paddingBottom: 32,
      paddingHorizontal: 24,
      paddingTop: 60,
    },
    loadingContainer: {
      alignItems: "center",
      backgroundColor: theme.colors.background,
      flex: 1,
      justifyContent: "center",
    },
    loadingText: {
      color: theme.colors.onBackground,
      fontSize: 18,
      fontWeight: '500',
      marginTop: 18,
      opacity: 0.85,
    },
    logoCircle: {
      alignItems: 'center',
      backgroundColor: 'rgba(255,255,255,0.14)',
      borderRadius: 54,
      elevation: 6,
      height: 108,
      justifyContent: 'center',
      marginBottom: 18,
      shadowColor: '#000',
      shadowOffset: { width: 0, height: 4 },
      shadowOpacity: 0.18,
      shadowRadius: 8,
      width: 108,
    },
    logoContainer: {
      alignItems: "center",
      marginBottom: 32,
      marginTop: 24,
    },
    overlay: {
      backgroundColor: "rgba(15, 25, 40, 0.65)",
      flex: 1,
      justifyContent: "center",
=======
      shadowColor: theme.colors.shadow,
      shadowOffset: { width: 0, height: 2 },
      shadowOpacity: 0.13,
      shadowRadius: 4,
    },
    buttonContainer: {
      marginBottom: 16,
      width: "100%",
    },
    buttonContent: {
      flexDirection: "row-reverse",
      paddingVertical: 14,
    },
    buttonLabel: {
      color: theme.colors.onSurface,
      fontSize: 18,
      fontWeight: "bold",
      letterSpacing: 0.5,
>>>>>>> a4058428
    },
    container: {
      flex: 1,
      justifyContent: "space-between",
      paddingBottom: 32,
      paddingHorizontal: 24,
      paddingTop: 60,
    },
    iconStyle: {
      marginRight: 8,
    },
<<<<<<< HEAD
    subtitle: {
      color: "#e0e0e0",
      fontSize: 18,
      fontWeight: '500',
      lineHeight: 25,
      marginBottom: 8,
      marginHorizontal: 18,
      opacity: 0.94,
      textAlign: "center",
    },
    title: {
      color: "#fff",
      fontFamily: Platform.OS === 'ios' ? 'Helvetica Neue' : 'Roboto',
      fontSize: 36,
      fontWeight: "bold",
      letterSpacing: 1.2,
      marginBottom: 10,
      textAlign: "center",
=======
    loadingContainer: {
      alignItems: "center",
      backgroundColor: theme.colors.background,
      flex: 1,
      justifyContent: "center",
    },
    loadingText: {
      color: theme.colors.onBackground,
      fontSize: 18,
      fontWeight: "500",
      marginTop: 18,
      opacity: 0.85,
>>>>>>> a4058428
    },
    logoCircle: {
      alignItems: "center",
      backgroundColor: theme.colors.surface,
      borderRadius: 54,
      elevation: 6,
      height: 108,
      justifyContent: "center",
      marginBottom: 18,
      shadowColor: theme.colors.shadow,
      shadowOffset: { width: 0, height: 4 },
      shadowOpacity: 0.18,
      shadowRadius: 8,
      width: 108,
    },
    logoContainer: {
      alignItems: "center",
      marginBottom: 32,
      marginTop: 24,
    },
    overlay: {
      backgroundColor: theme.colors.background,
      flex: 1,
      justifyContent: "center",
    },
    secondaryButton: {
      backgroundColor: theme.colors.surface,
      borderColor: theme.colors.onSurface,
      borderWidth: 2,
    },
    subtitle: {
      color: theme.colors.onSurface,
      fontSize: 18,
      fontWeight: "500",
      lineHeight: 25,
      marginBottom: 8,
      marginHorizontal: 18,
      opacity: 0.94,
      textAlign: "center",
    },
    title: {
      color: theme.colors.onSurface,
      fontSize: 36,
      fontWeight: "bold",
      letterSpacing: 1.2,
      marginBottom: 10,
      textAlign: "center",
    },
  });

  // If user is already authenticated, don't render the welcome screen
  if (authState.userToken) {
    return (
      <View style={styles.loadingContainer}>
        <ActivityIndicator animating size="large" color={theme.colors.primary} />
        <Text style={styles.loadingText}>Redirecting...</Text>
      </View>
    );
  }

  return (
    <ImageBackground
<<<<<<< HEAD
      source={backgroundImage}
=======
      source={require("../../assets/image.png")}
>>>>>>> a4058428
      style={styles.backgroundImage}
      resizeMode="cover"
    >
      <StatusBar style="light" />
      <View style={styles.overlay}>
        <View style={styles.container}>
          <View style={styles.logoContainer}>
            <View style={styles.logoCircle}>
              <MaterialCommunityIcons name="bird" size={54} color="#fff" />
            </View>
            <Text style={styles.title}>The Sound Approach</Text>
            <Text style={styles.subtitle}>
              Discover, identify, and enjoy the world of birdsong. Your companion for nature and
              sound exploration.
            </Text>
          </View>

          <View style={styles.buttonContainer}>
            <Button
              mode="contained"
              style={styles.button}
              contentStyle={styles.buttonContent}
              labelStyle={styles.buttonLabel}
              onPress={() => {
                navigation.navigate("Login");
              }}
              icon={() => (
                <MaterialCommunityIcons
                  name="login"
                  size={22}
                  color="#fff"
                  style={styles.iconStyle}
                />
              )}
              accessibilityLabel="Login to your account"
              buttonColor={theme.colors.primary}
            >
              <Text>Login</Text>
            </Button>
            <Button
              mode="outlined"
              style={[styles.button, styles.secondaryButton]}
              contentStyle={styles.buttonContent}
              labelStyle={styles.buttonLabel}
              textColor="#fff"
              onPress={() => {
                navigation.navigate("SignUp");
              }}
              icon={() => (
                <MaterialCommunityIcons
                  name="account-plus-outline"
                  size={22}
                  color="#fff"
                  style={styles.iconStyle}
                />
              )}
              accessibilityLabel="Create a new account"
            >
              <Text>Sign Up</Text>
            </Button>
          </View>
        </View>
      </View>
    </ImageBackground>
  );
};

export default WelcomeScreen;<|MERGE_RESOLUTION|>--- conflicted
+++ resolved
@@ -1,26 +1,6 @@
 // src/screens/WelcomeScreen.tsx
 "use client";
 
-<<<<<<< HEAD
-import React, { useEffect, useContext } from "react"
-import { View, Text, StyleSheet, ImageBackground } from "react-native"
-import { Button, ActivityIndicator } from "react-native-paper"
-import { useNavigation } from "@react-navigation/native"
-import { StatusBar } from "expo-status-bar"
-import * as SecureStore from "expo-secure-store"
-import { AuthContext } from "../context/AuthContext"
-import MaterialCommunityIcons from 'react-native-vector-icons/MaterialCommunityIcons'
-import { Platform } from "react-native"
-import { RootStackParamList } from "../types"
-import { NativeStackNavigationProp } from "@react-navigation/native-stack"
-import { useThemedStyles } from "../hooks/useThemedStyles"
-import backgroundImage from '../../assets/image.png'
-
-const WelcomeScreen = () => {
-  const navigation = useNavigation<NativeStackNavigationProp<RootStackParamList>>()
-  const { state: authState } = useContext(AuthContext)
-  const { theme } = useThemedStyles()
-=======
 import { useNavigation } from "@react-navigation/native";
 import { NativeStackNavigationProp } from "@react-navigation/native-stack";
 import { StatusBar } from "expo-status-bar";
@@ -37,7 +17,6 @@
   const navigation = useNavigation<NativeStackNavigationProp<RootStackParamList>>();
   const { state: authState } = useContext(AuthContext);
   const { theme } = useThemedStyles();
->>>>>>> a4058428
 
   // Define styles first
   const styles = StyleSheet.create({
@@ -51,70 +30,6 @@
       borderRadius: 24,
       elevation: 2,
       marginVertical: 8,
-<<<<<<< HEAD
-      shadowColor: '#000',
-      shadowOffset: { width: 0, height: 2 },
-      shadowOpacity: 0.13,
-      shadowRadius: 4,
-    },
-    buttonContainer: {
-      marginBottom: 16,
-      width: "100%",
-    },
-    buttonContent: {
-      flexDirection: 'row-reverse',
-      paddingVertical: 14,
-    },
-    buttonLabel: {
-      color: '#fff',
-      fontSize: 18,
-      fontWeight: 'bold',
-      letterSpacing: 0.5,
-    },
-    container: {
-      flex: 1,
-      justifyContent: "space-between",
-      paddingBottom: 32,
-      paddingHorizontal: 24,
-      paddingTop: 60,
-    },
-    loadingContainer: {
-      alignItems: "center",
-      backgroundColor: theme.colors.background,
-      flex: 1,
-      justifyContent: "center",
-    },
-    loadingText: {
-      color: theme.colors.onBackground,
-      fontSize: 18,
-      fontWeight: '500',
-      marginTop: 18,
-      opacity: 0.85,
-    },
-    logoCircle: {
-      alignItems: 'center',
-      backgroundColor: 'rgba(255,255,255,0.14)',
-      borderRadius: 54,
-      elevation: 6,
-      height: 108,
-      justifyContent: 'center',
-      marginBottom: 18,
-      shadowColor: '#000',
-      shadowOffset: { width: 0, height: 4 },
-      shadowOpacity: 0.18,
-      shadowRadius: 8,
-      width: 108,
-    },
-    logoContainer: {
-      alignItems: "center",
-      marginBottom: 32,
-      marginTop: 24,
-    },
-    overlay: {
-      backgroundColor: "rgba(15, 25, 40, 0.65)",
-      flex: 1,
-      justifyContent: "center",
-=======
       shadowColor: theme.colors.shadow,
       shadowOffset: { width: 0, height: 2 },
       shadowOpacity: 0.13,
@@ -133,7 +48,6 @@
       fontSize: 18,
       fontWeight: "bold",
       letterSpacing: 0.5,
->>>>>>> a4058428
     },
     container: {
       flex: 1,
@@ -145,26 +59,6 @@
     iconStyle: {
       marginRight: 8,
     },
-<<<<<<< HEAD
-    subtitle: {
-      color: "#e0e0e0",
-      fontSize: 18,
-      fontWeight: '500',
-      lineHeight: 25,
-      marginBottom: 8,
-      marginHorizontal: 18,
-      opacity: 0.94,
-      textAlign: "center",
-    },
-    title: {
-      color: "#fff",
-      fontFamily: Platform.OS === 'ios' ? 'Helvetica Neue' : 'Roboto',
-      fontSize: 36,
-      fontWeight: "bold",
-      letterSpacing: 1.2,
-      marginBottom: 10,
-      textAlign: "center",
-=======
     loadingContainer: {
       alignItems: "center",
       backgroundColor: theme.colors.background,
@@ -177,7 +71,6 @@
       fontWeight: "500",
       marginTop: 18,
       opacity: 0.85,
->>>>>>> a4058428
     },
     logoCircle: {
       alignItems: "center",
@@ -240,11 +133,7 @@
 
   return (
     <ImageBackground
-<<<<<<< HEAD
-      source={backgroundImage}
-=======
       source={require("../../assets/image.png")}
->>>>>>> a4058428
       style={styles.backgroundImage}
       resizeMode="cover"
     >
