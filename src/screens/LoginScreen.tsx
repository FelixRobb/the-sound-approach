// src/screens/LoginScreen.tsx
"use client";

<<<<<<< HEAD
import { useState, useContext } from "react"
import { View, Text, StyleSheet, ScrollView, TouchableOpacity } from "react-native"
import { TextInput, Button, HelperText } from "react-native-paper"
import { useNavigation } from "@react-navigation/native"
import { Ionicons } from "@expo/vector-icons"
import { AuthContext } from "../context/AuthContext"
import { RootStackParamList } from "../types"
import { NativeStackNavigationProp } from "@react-navigation/native-stack"
import { useThemedStyles } from "../hooks/useThemedStyles"
import React from "react"


const LoginScreen = () => {
  const navigation = useNavigation<NativeStackNavigationProp<RootStackParamList>>()
  const { signIn, state: authState, clearError } = useContext(AuthContext)
  const { theme, colors, isDarkMode } = useThemedStyles()
=======
import { Ionicons } from "@expo/vector-icons";
import { useNavigation } from "@react-navigation/native";
import { NativeStackNavigationProp } from "@react-navigation/native-stack";
import { useState, useContext } from "react";
import { View, Text, StyleSheet, ScrollView, TouchableOpacity } from "react-native";
import { TextInput, Button, HelperText } from "react-native-paper";

import { AuthContext } from "../context/AuthContext";
import { useThemedStyles } from "../hooks/useThemedStyles";
import { RootStackParamList } from "../types";

const LoginScreen = () => {
  const navigation = useNavigation<NativeStackNavigationProp<RootStackParamList>>();
  const { signIn, state: authState, clearError } = useContext(AuthContext);
  const { theme, isDarkMode } = useThemedStyles();
>>>>>>> a4058428

  const [email, setEmail] = useState("");
  const [password, setPassword] = useState("");
  const [emailError, setEmailError] = useState("");
  const [passwordError, setPasswordError] = useState("");
  const [isLoading, setIsLoading] = useState(false);
  const [showPassword, setShowPassword] = useState(false);

  // Create styles based on theme
  const styles = StyleSheet.create({
    backButton: {
<<<<<<< HEAD
      backgroundColor: isDarkMode ? colors.alpha.white[8] : colors.alpha.black[5],
=======
      backgroundColor: theme.colors.surface,
>>>>>>> a4058428
      borderRadius: 20,
      padding: 8,
    },
    backgroundPattern: {
<<<<<<< HEAD
      backgroundColor: isDarkMode ? colors.alpha.primary[8] : colors.alpha.primary[5],
      bottom: 0,
      left: 0,
      opacity: 0.6,
      position: "absolute",
      right: 0,
      top: 0,
    },
    button: {
      borderRadius: 8,
      marginTop: 8,
    },
    buttonContent: {
      paddingVertical: 8,
    },
    card: {
      backgroundColor: theme.colors.surface,
      borderRadius: 12,
      elevation: 4,
      marginHorizontal: 4,
      padding: 24,
      shadowColor: theme.colors.onSurface,
      shadowOffset: { width: 0, height: 2 },
      shadowOpacity: isDarkMode ? 0.3 : 0.1,
      shadowRadius: 8,
    },
    container: {
      backgroundColor: theme.colors.background,
      flex: 1,
    },
    errorContainer: {
      alignItems: 'center',
      backgroundColor: isDarkMode ? colors.alpha.error[20] : colors.alpha.error[10],
      borderRadius: 8,
      flexDirection: 'row',
      marginBottom: 16,
      padding: 12,
    },
    errorMessage: {
      color: theme.colors.error,
      flex: 1,
      marginLeft: 8,
    },
    errorText: {
      color: theme.colors.error,
      marginBottom: 16,
      marginTop: -12,
    },
    form: {
      marginTop: 8,
    },
    header: {
      backgroundColor: theme.colors.surface,
      borderBottomColor: isDarkMode ? colors.alpha.white[10] : colors.alpha.black[5],
      borderBottomWidth: 1,
      elevation: 2,
      paddingBottom: 8,
      paddingHorizontal: 16,
      paddingTop: 50,
    },
    headerContent: {
      alignItems: 'center',
      flexDirection: 'row',
    },
    headerTitle: {
      color: theme.colors.onSurface,
      fontSize: 20,
      fontWeight: '600',
      marginLeft: 8,
    },
    headerTitleContainer: {
      alignItems: 'center',
      flexDirection: 'row',
      marginLeft: 12,
    },
    input: {
      backgroundColor: theme.colors.surface,
      flex: 1,
      paddingLeft: 40,
    },
    inputContainer: {
      alignItems: 'center',
      flexDirection: 'row',
      marginBottom: 16,
      position: 'relative',
    },
    inputIconContainer: {
      height: '100%',
      justifyContent: 'center',
      left: 8,
      paddingTop: 8,
      position: 'absolute',
      zIndex: 1,
    },
=======
      backgroundColor: theme.colors.background,
      bottom: 0,
      left: 0,
      opacity: 0.6,
      position: "absolute",
      right: 0,
      top: 0,
    },
    button: {
      borderRadius: 8,
      marginTop: 8,
    },
    buttonContent: {
      paddingVertical: 8,
    },
    card: {
      backgroundColor: theme.colors.surface,
      borderRadius: 12,
      elevation: 4,
      marginHorizontal: 4,
      padding: 24,
      shadowColor: theme.colors.shadow,
      shadowOffset: { width: 0, height: 2 },
      shadowOpacity: isDarkMode ? 0.3 : 0.1,
      shadowRadius: 8,
    },
    container: {
      backgroundColor: theme.colors.background,
      flex: 1,
    },
    errorContainer: {
      alignItems: "center",
      backgroundColor: theme.colors.errorContainer,
      borderRadius: 8,
      flexDirection: "row",
      marginBottom: 16,
      padding: 12,
    },
    errorMessage: {
      color: theme.colors.error,
      flex: 1,
      marginLeft: 8,
    },
    errorText: {
      color: theme.colors.error,
      marginBottom: 16,
      marginTop: -12,
    },
    form: {
      marginTop: 8,
    },
    header: {
      backgroundColor: theme.colors.background,
      borderBottomColor: theme.colors.surfaceVariant,
      borderBottomWidth: 1,
      paddingBottom: 8,
      paddingHorizontal: 16,
      paddingTop: 50,
    },
    headerContent: {
      alignItems: "center",
      flexDirection: "row",
    },
    headerTitle: {
      color: theme.colors.onBackground,
      fontSize: 20,
      fontWeight: "600",
      marginLeft: 8,
    },
    headerTitleContainer: {
      alignItems: "center",
      flexDirection: "row",
      marginLeft: 12,
    },
    input: {
      backgroundColor: theme.colors.surface,
      flex: 1,
      paddingLeft: 40,
    },
    inputContainer: {
      alignItems: "center",
      flexDirection: "row",
      marginBottom: 16,
      position: "relative",
    },
    inputIconContainer: {
      height: "100%",
      justifyContent: "center",
      left: 8,
      paddingTop: 8,
      position: "absolute",
      zIndex: 1,
    },
>>>>>>> a4058428
    inputOutline: {
      borderRadius: 8,
    },
    scrollContent: {
      flexGrow: 1,
      paddingHorizontal: 16,
      paddingVertical: 24,
    },
    signupContainer: {
      flexDirection: "row",
      justifyContent: "center",
      marginTop: 24,
    },
    signupLink: {
      color: theme.colors.primary,
      fontWeight: "600",
    },
    signupText: {
      color: theme.colors.onSurfaceVariant,
    },
    subtitle: {
      color: theme.colors.onSurfaceVariant,
      fontSize: 16,
      marginBottom: 24,
      textAlign: "center",
    },
    title: {
      color: theme.colors.onSurface,
      fontSize: 24,
      fontWeight: "700",
      marginBottom: 8,
      textAlign: "center",
    },
    signupText: {
      color: colors.textSecondary,
    },
    subtitle: {
      color: colors.textSecondary,
      fontSize: 16,
      marginBottom: 24,
      textAlign: 'center',
    },
    title: {
      color: theme.colors.onSurface,
      fontSize: 24,
      fontWeight: '700',
      marginBottom: 8,
      textAlign: 'center',
    },
  });

  // Validate email format
  const validateEmail = (email: string) => {
    const emailRegex = /^[^\s@]+@[^\s@]+\.[^\s@]+$/;
    return emailRegex.test(email);
  };

  const handleSubmit = async () => {
    // Reset errors
    setEmailError("");
    setPasswordError("");
    clearError();

    // Validate inputs
    let isValid = true;

    if (!email) {
      setEmailError("Email is required");
      isValid = false;
    } else if (!validateEmail(email)) {
      setEmailError("Please enter a valid email address");
      isValid = false;
    }

    if (!password) {
      setPasswordError("Password is required");
      isValid = false;
    }

    if (!isValid) return;

    // Submit form
    setIsLoading(true);
    try {
      await signIn(email, password);
    } catch (error) {
      console.error("Login error:", error);
    } finally {
      setIsLoading(false);
    }
  };

  // Background pattern
  const BackgroundPattern = () => <View style={styles.backgroundPattern} />;

  // Custom header
  const Header = () => (
    <View style={styles.header}>
      <View style={styles.headerContent}>
<<<<<<< HEAD
        <TouchableOpacity
          style={styles.backButton}
          onPress={() => navigation.goBack()}
        >
=======
        <TouchableOpacity style={styles.backButton} onPress={() => navigation.goBack()}>
>>>>>>> a4058428
          <Ionicons name="arrow-back" size={24} color={theme.colors.onBackground} />
        </TouchableOpacity>
        <View style={styles.headerTitleContainer}>
          <Ionicons name="log-in" size={24} color={theme.colors.primary} />
          <Text style={styles.headerTitle}>Sign In</Text>
        </View>
      </View>
    </View>
  );

  return (
    <View style={styles.container}>
      <BackgroundPattern />
      <Header />

<<<<<<< HEAD
      <ScrollView
        contentContainerStyle={styles.scrollContent}
        showsVerticalScrollIndicator={false}
      >
=======
      <ScrollView contentContainerStyle={styles.scrollContent} showsVerticalScrollIndicator={false}>
>>>>>>> a4058428
        <View style={styles.card}>
          <Text style={styles.title}>Welcome Back</Text>
          <Text style={styles.subtitle}>Sign in to your account</Text>

          <View style={styles.form}>
            <View style={styles.inputContainer}>
              <View style={styles.inputIconContainer}>
                <Ionicons name="mail-outline" size={20} color={theme.colors.primary} />
              </View>
              <TextInput
                label="Email"
                value={email}
                onChangeText={(text) => {
                  setEmail(text);
                  setEmailError("");
                }}
                mode="outlined"
                keyboardType="email-address"
                autoCapitalize="none"
                error={!!emailError}
                style={styles.input}
                outlineStyle={styles.inputOutline}
              />
            </View>
            {emailError ? (
              <HelperText type="error" style={styles.errorText}>
                <Ionicons name="alert-circle-outline" size={14} />{emailError}
              </HelperText>
            ) : null}

            <View style={styles.inputContainer}>
              <View style={styles.inputIconContainer}>
                <Ionicons name="lock-closed-outline" size={20} color={theme.colors.primary} />
              </View>
              <TextInput
                label="Password"
                value={password}
                onChangeText={(text) => {
                  setPassword(text);
                  setPasswordError("");
                }}
                mode="outlined"
                secureTextEntry={!showPassword}
                error={!!passwordError}
                style={styles.input}
                outlineStyle={styles.inputOutline}
                right={
                  <TextInput.Icon
                    icon={showPassword ? "eye-off" : "eye"}
                    onPress={() => setShowPassword(!showPassword)}
                    color={theme.colors.primary}
                  />
                }
              />
            </View>
            {passwordError ? (
              <HelperText type="error" style={styles.errorText}>
                <Ionicons name="alert-circle-outline" size={14} />{passwordError}
              </HelperText>
            ) : null}

            {authState.error ? (
              <View style={styles.errorContainer}>
                <Ionicons name="alert-circle" size={20} color={theme.colors.error} />
                <Text style={styles.errorMessage}>{authState.error}</Text>
              </View>
            ) : null}

            <Button
              mode="contained"
              onPress={handleSubmit}
              loading={isLoading}
              disabled={isLoading}
              style={styles.button}
              contentStyle={styles.buttonContent}
            ><Text>Sign In</Text></Button>

            <View style={styles.signupContainer}>
              <Text style={styles.signupText}>Don&apos;t have an account? </Text>
<<<<<<< HEAD
              <TouchableOpacity onPress={() => {
                navigation.navigate("SignUp")
              }}>
=======
              <TouchableOpacity
                onPress={() => {
                  navigation.navigate("SignUp");
                }}
              >
>>>>>>> a4058428
                <Text style={styles.signupLink}>Sign Up</Text>
              </TouchableOpacity>
            </View>
          </View>
        </View>
      </ScrollView>
    </View>
  );
};

export default LoginScreen;<|MERGE_RESOLUTION|>--- conflicted
+++ resolved
@@ -1,24 +1,6 @@
 // src/screens/LoginScreen.tsx
 "use client";
 
-<<<<<<< HEAD
-import { useState, useContext } from "react"
-import { View, Text, StyleSheet, ScrollView, TouchableOpacity } from "react-native"
-import { TextInput, Button, HelperText } from "react-native-paper"
-import { useNavigation } from "@react-navigation/native"
-import { Ionicons } from "@expo/vector-icons"
-import { AuthContext } from "../context/AuthContext"
-import { RootStackParamList } from "../types"
-import { NativeStackNavigationProp } from "@react-navigation/native-stack"
-import { useThemedStyles } from "../hooks/useThemedStyles"
-import React from "react"
-
-
-const LoginScreen = () => {
-  const navigation = useNavigation<NativeStackNavigationProp<RootStackParamList>>()
-  const { signIn, state: authState, clearError } = useContext(AuthContext)
-  const { theme, colors, isDarkMode } = useThemedStyles()
-=======
 import { Ionicons } from "@expo/vector-icons";
 import { useNavigation } from "@react-navigation/native";
 import { NativeStackNavigationProp } from "@react-navigation/native-stack";
@@ -34,7 +16,6 @@
   const navigation = useNavigation<NativeStackNavigationProp<RootStackParamList>>();
   const { signIn, state: authState, clearError } = useContext(AuthContext);
   const { theme, isDarkMode } = useThemedStyles();
->>>>>>> a4058428
 
   const [email, setEmail] = useState("");
   const [password, setPassword] = useState("");
@@ -46,111 +27,11 @@
   // Create styles based on theme
   const styles = StyleSheet.create({
     backButton: {
-<<<<<<< HEAD
-      backgroundColor: isDarkMode ? colors.alpha.white[8] : colors.alpha.black[5],
-=======
       backgroundColor: theme.colors.surface,
->>>>>>> a4058428
       borderRadius: 20,
       padding: 8,
     },
     backgroundPattern: {
-<<<<<<< HEAD
-      backgroundColor: isDarkMode ? colors.alpha.primary[8] : colors.alpha.primary[5],
-      bottom: 0,
-      left: 0,
-      opacity: 0.6,
-      position: "absolute",
-      right: 0,
-      top: 0,
-    },
-    button: {
-      borderRadius: 8,
-      marginTop: 8,
-    },
-    buttonContent: {
-      paddingVertical: 8,
-    },
-    card: {
-      backgroundColor: theme.colors.surface,
-      borderRadius: 12,
-      elevation: 4,
-      marginHorizontal: 4,
-      padding: 24,
-      shadowColor: theme.colors.onSurface,
-      shadowOffset: { width: 0, height: 2 },
-      shadowOpacity: isDarkMode ? 0.3 : 0.1,
-      shadowRadius: 8,
-    },
-    container: {
-      backgroundColor: theme.colors.background,
-      flex: 1,
-    },
-    errorContainer: {
-      alignItems: 'center',
-      backgroundColor: isDarkMode ? colors.alpha.error[20] : colors.alpha.error[10],
-      borderRadius: 8,
-      flexDirection: 'row',
-      marginBottom: 16,
-      padding: 12,
-    },
-    errorMessage: {
-      color: theme.colors.error,
-      flex: 1,
-      marginLeft: 8,
-    },
-    errorText: {
-      color: theme.colors.error,
-      marginBottom: 16,
-      marginTop: -12,
-    },
-    form: {
-      marginTop: 8,
-    },
-    header: {
-      backgroundColor: theme.colors.surface,
-      borderBottomColor: isDarkMode ? colors.alpha.white[10] : colors.alpha.black[5],
-      borderBottomWidth: 1,
-      elevation: 2,
-      paddingBottom: 8,
-      paddingHorizontal: 16,
-      paddingTop: 50,
-    },
-    headerContent: {
-      alignItems: 'center',
-      flexDirection: 'row',
-    },
-    headerTitle: {
-      color: theme.colors.onSurface,
-      fontSize: 20,
-      fontWeight: '600',
-      marginLeft: 8,
-    },
-    headerTitleContainer: {
-      alignItems: 'center',
-      flexDirection: 'row',
-      marginLeft: 12,
-    },
-    input: {
-      backgroundColor: theme.colors.surface,
-      flex: 1,
-      paddingLeft: 40,
-    },
-    inputContainer: {
-      alignItems: 'center',
-      flexDirection: 'row',
-      marginBottom: 16,
-      position: 'relative',
-    },
-    inputIconContainer: {
-      height: '100%',
-      justifyContent: 'center',
-      left: 8,
-      paddingTop: 8,
-      position: 'absolute',
-      zIndex: 1,
-    },
-=======
       backgroundColor: theme.colors.background,
       bottom: 0,
       left: 0,
@@ -244,7 +125,6 @@
       position: "absolute",
       zIndex: 1,
     },
->>>>>>> a4058428
     inputOutline: {
       borderRadius: 8,
     },
@@ -277,22 +157,6 @@
       fontWeight: "700",
       marginBottom: 8,
       textAlign: "center",
-    },
-    signupText: {
-      color: colors.textSecondary,
-    },
-    subtitle: {
-      color: colors.textSecondary,
-      fontSize: 16,
-      marginBottom: 24,
-      textAlign: 'center',
-    },
-    title: {
-      color: theme.colors.onSurface,
-      fontSize: 24,
-      fontWeight: '700',
-      marginBottom: 8,
-      textAlign: 'center',
     },
   });
 
@@ -344,14 +208,7 @@
   const Header = () => (
     <View style={styles.header}>
       <View style={styles.headerContent}>
-<<<<<<< HEAD
-        <TouchableOpacity
-          style={styles.backButton}
-          onPress={() => navigation.goBack()}
-        >
-=======
         <TouchableOpacity style={styles.backButton} onPress={() => navigation.goBack()}>
->>>>>>> a4058428
           <Ionicons name="arrow-back" size={24} color={theme.colors.onBackground} />
         </TouchableOpacity>
         <View style={styles.headerTitleContainer}>
@@ -367,14 +224,7 @@
       <BackgroundPattern />
       <Header />
 
-<<<<<<< HEAD
-      <ScrollView
-        contentContainerStyle={styles.scrollContent}
-        showsVerticalScrollIndicator={false}
-      >
-=======
       <ScrollView contentContainerStyle={styles.scrollContent} showsVerticalScrollIndicator={false}>
->>>>>>> a4058428
         <View style={styles.card}>
           <Text style={styles.title}>Welcome Back</Text>
           <Text style={styles.subtitle}>Sign in to your account</Text>
@@ -454,17 +304,11 @@
 
             <View style={styles.signupContainer}>
               <Text style={styles.signupText}>Don&apos;t have an account? </Text>
-<<<<<<< HEAD
-              <TouchableOpacity onPress={() => {
-                navigation.navigate("SignUp")
-              }}>
-=======
               <TouchableOpacity
                 onPress={() => {
                   navigation.navigate("SignUp");
                 }}
               >
->>>>>>> a4058428
                 <Text style={styles.signupLink}>Sign Up</Text>
               </TouchableOpacity>
             </View>
